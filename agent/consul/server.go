package consul

import (
	"context"
	"errors"
	"fmt"
	"io"
	"io/ioutil"
	"net"
	"net/rpc"
	"os"
	"path/filepath"
	"reflect"
	"strconv"
	"strings"
	"sync"
	"sync/atomic"
	"time"

	"github.com/armon/go-metrics"
	connlimit "github.com/hashicorp/go-connlimit"
	"github.com/hashicorp/go-hclog"
	"github.com/hashicorp/go-memdb"
	"github.com/hashicorp/raft"
	autopilot "github.com/hashicorp/raft-autopilot"
	raftboltdb "github.com/hashicorp/raft-boltdb"
	"github.com/hashicorp/serf/serf"
	"golang.org/x/time/rate"
	"google.golang.org/grpc"

	"github.com/hashicorp/consul/acl"
	"github.com/hashicorp/consul/agent/consul/authmethod"
	"github.com/hashicorp/consul/agent/consul/authmethod/ssoauth"
	"github.com/hashicorp/consul/agent/consul/fsm"
	"github.com/hashicorp/consul/agent/consul/state"
	"github.com/hashicorp/consul/agent/consul/usagemetrics"
	"github.com/hashicorp/consul/agent/consul/wanfed"
	agentgrpc "github.com/hashicorp/consul/agent/grpc"
	"github.com/hashicorp/consul/agent/metadata"
	"github.com/hashicorp/consul/agent/pool"
	"github.com/hashicorp/consul/agent/router"
	"github.com/hashicorp/consul/agent/rpc/subscribe"
	"github.com/hashicorp/consul/agent/structs"
	"github.com/hashicorp/consul/agent/token"
	"github.com/hashicorp/consul/lib"
	"github.com/hashicorp/consul/lib/routine"
	"github.com/hashicorp/consul/logging"
	"github.com/hashicorp/consul/proto/pbsubscribe"
	"github.com/hashicorp/consul/tlsutil"
	"github.com/hashicorp/consul/types"
)

// NOTE The "consul.client.rpc" and "consul.client.rpc.exceeded" counters are defined in consul/client.go

// These are the protocol versions that Consul can _understand_. These are
// Consul-level protocol versions, that are used to configure the Serf
// protocol versions.
const (
	DefaultRPCProtocol = 2

	ProtocolVersionMin uint8 = 2

	// Version 3 added support for network coordinates but we kept the
	// default protocol version at 2 to ease the transition to this new
	// feature. A Consul agent speaking version 2 of the protocol will
	// attempt to send its coordinates to a server who understands version
	// 3 or greater.
	ProtocolVersion2Compatible = 2

	ProtocolVersionMax = 3
)

const (
	serfLANSnapshot   = "serf/local.snapshot"
	serfWANSnapshot   = "serf/remote.snapshot"
	raftState         = "raft/"
	snapshotsRetained = 2

	// raftLogCacheSize is the maximum number of logs to cache in-memory.
	// This is used to reduce disk I/O for the recently committed entries.
	raftLogCacheSize = 512

	// raftRemoveGracePeriod is how long we wait to allow a RemovePeer
	// to replicate to gracefully leave the cluster.
	raftRemoveGracePeriod = 5 * time.Second

	// serfEventChSize is the size of the buffered channel to get Serf
	// events. If this is exhausted we will block Serf and Memberlist.
	serfEventChSize = 2048

	// reconcileChSize is the size of the buffered channel reconcile updates
	// from Serf with the Catalog. If this is exhausted we will drop updates,
	// and wait for a periodic reconcile.
	reconcileChSize = 256
)

const (
	legacyACLReplicationRoutineName       = "legacy ACL replication"
	aclPolicyReplicationRoutineName       = "ACL policy replication"
	aclRoleReplicationRoutineName         = "ACL role replication"
	aclTokenReplicationRoutineName        = "ACL token replication"
	aclTokenReapingRoutineName            = "acl token reaping"
	aclUpgradeRoutineName                 = "legacy ACL token upgrade"
	caRootPruningRoutineName              = "CA root pruning"
	caRootMetricRoutineName               = "CA root expiration metric"
	caSigningMetricRoutineName            = "CA signing expiration metric"
	configReplicationRoutineName          = "config entry replication"
	federationStateReplicationRoutineName = "federation state replication"
	federationStateAntiEntropyRoutineName = "federation state anti-entropy"
	federationStatePruningRoutineName     = "federation state pruning"
	intentionMigrationRoutineName         = "intention config entry migration"
	secondaryCARootWatchRoutineName       = "secondary CA roots watch"
	intermediateCertRenewWatchRoutineName = "intermediate cert renew watch"
	backgroundCAInitializationRoutineName = "CA initialization"
)

var (
	ErrWANFederationDisabled = fmt.Errorf("WAN Federation is disabled")
)

// Server is Consul server which manages the service discovery,
// health checking, DC forwarding, Raft, and multiple Serf pools.
type Server struct {
	// queriesBlocking is a counter that we incr and decr atomically in
	// rpc calls to provide telemetry on how many blocking queries are running.
	// We interact with queriesBlocking atomically, do not move without ensuring it is
	// correctly 64-byte aligned in the struct layout
	queriesBlocking uint64

	// aclConfig is the configuration for the ACL system
	aclConfig *acl.Config

	// acls is used to resolve tokens to effective policies
	acls *ACLResolver

	aclAuthMethodValidators authmethod.Cache

	// DEPRECATED (ACL-Legacy-Compat) - only needed while we support both
	// useNewACLs is used to determine whether we can use new ACLs or not
	useNewACLs int32

	// autopilot is the Autopilot instance for this server.
	autopilot *autopilot.Autopilot

	// caManager is used to synchronize CA operations across the leader and RPC functions.
	caManager *CAManager

	// rate limiter to use when signing leaf certificates
	caLeafLimiter connectSignRateLimiter

	// Consul configuration
	config *Config

	// configReplicator is used to manage the leaders replication routines for
	// centralized config
	configReplicator *Replicator

	// federationStateReplicator is used to manage the leaders replication routines for
	// federation states
	federationStateReplicator *Replicator

	// dcSupportsFederationStates is used to determine whether we can
	// replicate federation states or not. All servers in the local
	// DC must be on a version of Consul supporting federation states
	// before this will get enabled.
	dcSupportsFederationStates int32

	// tokens holds ACL tokens initially from the configuration, but can
	// be updated at runtime, so should always be used instead of going to
	// the configuration directly.
	tokens *token.Store

	// Connection pool to other consul servers
	connPool *pool.ConnPool

	// eventChLAN is used to receive events from the
	// serf cluster in the datacenter
	eventChLAN chan serf.Event

	// eventChWAN is used to receive events from the
	// serf cluster that spans datacenters
	eventChWAN chan serf.Event

	// fsm is the state machine used with Raft to provide
	// strong consistency.
	fsm *fsm.FSM

	// Logger uses the provided LogOutput
	logger  hclog.InterceptLogger
	loggers *loggerStore

	// The raft instance is used among Consul nodes within the DC to protect
	// operations that require strong consistency.
	// the state directly.
	raft          *raft.Raft
	raftLayer     *RaftLayer
	raftStore     *raftboltdb.BoltStore
	raftTransport *raft.NetworkTransport
	raftInmem     *raft.InmemStore

	// raftNotifyCh is set up by setupRaft() and ensures that we get reliable leader
	// transition notifications from the Raft layer.
	raftNotifyCh <-chan bool

	// reconcileCh is used to pass events from the serf handler
	// into the leader manager, so that the strong state can be
	// updated
	reconcileCh chan serf.Member

	// readyForConsistentReads is used to track when the leader server is
	// ready to serve consistent reads, after it has applied its initial
	// barrier. This is updated atomically.
	readyForConsistentReads int32

	// leaveCh is used to signal that the server is leaving the cluster
	// and trying to shed its RPC traffic onto other Consul servers. This
	// is only ever closed.
	leaveCh chan struct{}

	// router is used to map out Consul servers in the WAN and in Consul
	// Enterprise user-defined areas.
	router *router.Router

	// rpcLimiter is used to rate limit the total number of RPCs initiated
	// from an agent.
	rpcLimiter atomic.Value

	// rpcConnLimiter limits the number of RPC connections from a single source IP
	rpcConnLimiter connlimit.Limiter

	// Listener is used to listen for incoming connections
	Listener    net.Listener
	grpcHandler connHandler
	rpcServer   *rpc.Server

	// insecureRPCServer is a RPC server that is configure with
	// IncomingInsecureRPCConfig to allow clients to call AutoEncrypt.Sign
	// to request client certificates. At this point a client doesn't have
	// a client cert and thus cannot present it. This is the only RPC
	// Endpoint that is available at the time of writing.
	insecureRPCServer *rpc.Server

	// tlsConfigurator holds the agent configuration relevant to TLS and
	// configures everything related to it.
	tlsConfigurator *tlsutil.Configurator

	// serfLAN is the Serf cluster maintained inside the DC
	// which contains all the DC nodes
	serfLAN *serf.Serf

	// segmentLAN maps segment names to their Serf cluster
	segmentLAN map[string]*serf.Serf

	// serfWAN is the Serf cluster maintained between DC's
	// which SHOULD only consist of Consul servers
	serfWAN                *serf.Serf
	memberlistTransportWAN wanfed.IngestionAwareTransport
	gatewayLocator         *GatewayLocator

	// serverLookup tracks server consuls in the local datacenter.
	// Used to do leader forwarding and provide fast lookup by server id and address
	serverLookup *ServerLookup

	// grpcLeaderForwarder is notified on leader change in order to keep the grpc
	// resolver up to date.
	grpcLeaderForwarder LeaderForwarder

	// floodLock controls access to floodCh.
	floodLock sync.RWMutex
	floodCh   []chan struct{}

	// sessionTimers track the expiration time of each Session that has
	// a TTL. On expiration, a SessionDestroy event will occur, and
	// destroy the session via standard session destroy processing
	sessionTimers *SessionTimers

	// statsFetcher is used by autopilot to check the status of the other
	// Consul router.
	statsFetcher *StatsFetcher

	// reassertLeaderCh is used to signal the leader loop should re-run
	// leadership actions after a snapshot restore.
	reassertLeaderCh chan chan error

	// tombstoneGC is used to track the pending GC invocations
	// for the KV tombstones
	tombstoneGC *state.TombstoneGC

	// aclReplicationStatus (and its associated lock) provide information
	// about the health of the ACL replication goroutine.
	aclReplicationStatus     structs.ACLReplicationStatus
	aclReplicationStatusLock sync.RWMutex

	// shutdown and the associated members here are used in orchestrating
	// a clean shutdown. The shutdownCh is never written to, only closed to
	// indicate a shutdown has been initiated.
	shutdown     bool
	shutdownCh   chan struct{}
	shutdownLock sync.Mutex

	// dcSupportsIntentionsAsConfigEntries is used to determine whether we can
	// migrate old intentions into service-intentions config entries. All
	// servers in the local DC must be on a version of Consul supporting
	// service-intentions before this will get enabled.
	dcSupportsIntentionsAsConfigEntries int32

	// Manager to handle starting/stopping go routines when establishing/revoking raft leadership
	leaderRoutineManager *routine.Manager

	// embedded struct to hold all the enterprise specific data
	EnterpriseServer
}

type connHandler interface {
	Run() error
	Handle(conn net.Conn)
	Shutdown() error
}

// NewServer is used to construct a new Consul server from the configuration
// and extra options, potentially returning an error.
func NewServer(config *Config, flat Deps) (*Server, error) {
	logger := flat.Logger
	if err := config.CheckProtocolVersion(); err != nil {
		return nil, err
	}
	if config.DataDir == "" && !config.DevMode {
		return nil, fmt.Errorf("Config must provide a DataDir")
	}
	if err := config.CheckACL(); err != nil {
		return nil, err
	}

	// Create the tombstone GC.
	gc, err := state.NewTombstoneGC(config.TombstoneTTL, config.TombstoneTTLGranularity)
	if err != nil {
		return nil, err
	}

	// Create the shutdown channel - this is closed but never written to.
	shutdownCh := make(chan struct{})

	serverLogger := flat.Logger.NamedIntercept(logging.ConsulServer)
	loggers := newLoggerStore(serverLogger)

	// Create server.
	s := &Server{
		config:                  config,
		tokens:                  flat.Tokens,
		connPool:                flat.ConnPool,
		eventChLAN:              make(chan serf.Event, serfEventChSize),
		eventChWAN:              make(chan serf.Event, serfEventChSize),
		logger:                  serverLogger,
		loggers:                 loggers,
		leaveCh:                 make(chan struct{}),
		reconcileCh:             make(chan serf.Member, reconcileChSize),
		router:                  flat.Router,
		rpcServer:               rpc.NewServer(),
		insecureRPCServer:       rpc.NewServer(),
		tlsConfigurator:         flat.TLSConfigurator,
		reassertLeaderCh:        make(chan chan error),
		segmentLAN:              make(map[string]*serf.Serf, len(config.Segments)),
		sessionTimers:           NewSessionTimers(),
		tombstoneGC:             gc,
		serverLookup:            NewServerLookup(),
		shutdownCh:              shutdownCh,
		leaderRoutineManager:    routine.NewManager(logger.Named(logging.Leader)),
		aclAuthMethodValidators: authmethod.NewCache(),
		fsm:                     newFSMFromConfig(flat.Logger, gc, config),
	}

	if s.config.ConnectMeshGatewayWANFederationEnabled {
		s.gatewayLocator = NewGatewayLocator(
			s.logger,
			s,
			s.config.Datacenter,
			s.config.PrimaryDatacenter,
		)
		s.connPool.GatewayResolver = s.gatewayLocator.PickGateway
	}

	// Initialize enterprise specific server functionality
	if err := s.initEnterprise(flat); err != nil {
		s.Shutdown()
		return nil, err
	}

	s.rpcLimiter.Store(rate.NewLimiter(config.RPCRateLimit, config.RPCMaxBurst))

	configReplicatorConfig := ReplicatorConfig{
		Name:     logging.ConfigEntry,
		Delegate: &FunctionReplicator{ReplicateFn: s.replicateConfig, Name: "config-entries"},
		Rate:     s.config.ConfigReplicationRate,
		Burst:    s.config.ConfigReplicationBurst,
		Logger:   s.logger,
	}
	s.configReplicator, err = NewReplicator(&configReplicatorConfig)
	if err != nil {
		s.Shutdown()
		return nil, err
	}

	federationStateReplicatorConfig := ReplicatorConfig{
		Name: logging.FederationState,
		Delegate: &IndexReplicator{
			Delegate: &FederationStateReplicator{
				srv:            s,
				gatewayLocator: s.gatewayLocator,
			},
			Logger: s.loggers.Named(logging.Replication).Named(logging.FederationState),
		},
		Rate:             s.config.FederationStateReplicationRate,
		Burst:            s.config.FederationStateReplicationBurst,
		Logger:           s.logger,
		SuppressErrorLog: isErrFederationStatesNotSupported,
	}
	s.federationStateReplicator, err = NewReplicator(&federationStateReplicatorConfig)
	if err != nil {
		s.Shutdown()
		return nil, err
	}

	// Initialize the stats fetcher that autopilot will use.
	s.statsFetcher = NewStatsFetcher(logger, s.connPool, s.config.Datacenter)

	s.aclConfig = newACLConfig(logger)
	s.useNewACLs = 0
	aclConfig := ACLResolverConfig{
		Config:      config.ACLResolverSettings,
		Delegate:    s,
		CacheConfig: serverACLCacheConfig,
		Logger:      logger,
		ACLConfig:   s.aclConfig,
		Tokens:      flat.Tokens,
	}
	// Initialize the ACL resolver.
	if s.acls, err = NewACLResolver(&aclConfig); err != nil {
		s.Shutdown()
		return nil, fmt.Errorf("Failed to create ACL resolver: %v", err)
	}

	// Initialize the RPC layer.
	if err := s.setupRPC(); err != nil {
		s.Shutdown()
		return nil, fmt.Errorf("Failed to start RPC layer: %v", err)
	}

	// Initialize any extra RPC listeners for segments.
	segmentListeners, err := s.setupSegmentRPC()
	if err != nil {
		s.Shutdown()
		return nil, fmt.Errorf("Failed to start segment RPC layer: %v", err)
	}

	// Initialize the Raft server.
	if err := s.setupRaft(); err != nil {
		s.Shutdown()
		return nil, fmt.Errorf("Failed to start Raft: %v", err)
	}

	s.caManager = NewCAManager(&caDelegateWithState{s}, s.leaderRoutineManager, s.logger.ResetNamed("connect.ca"), s.config)
	if s.config.ConnectEnabled && (s.config.AutoEncryptAllowTLS || s.config.AutoConfigAuthzEnabled) {
		go s.connectCARootsMonitor(&lib.StopChannelContext{StopCh: s.shutdownCh})
	}

	if s.gatewayLocator != nil {
		go s.gatewayLocator.Run(&lib.StopChannelContext{StopCh: s.shutdownCh})
	}

	// Serf and dynamic bind ports
	//
	// The LAN serf cluster announces the port of the WAN serf cluster
	// which creates a race when the WAN cluster is supposed to bind to
	// a dynamic port (port 0). The current memberlist implementation will
	// update the bind port in the configuration after the memberlist is
	// created, so we can pull it out from there reliably, even though it's
	// a little gross to be reading the updated config.

	// Initialize the WAN Serf if enabled
	serfBindPortWAN := -1
	if config.SerfWANConfig != nil {
		serfBindPortWAN = config.SerfWANConfig.MemberlistConfig.BindPort
		s.serfWAN, err = s.setupSerf(config.SerfWANConfig, s.eventChWAN, serfWANSnapshot, true, serfBindPortWAN, "", s.Listener)
		if err != nil {
			s.Shutdown()
			return nil, fmt.Errorf("Failed to start WAN Serf: %v", err)
		}

		// This is always a *memberlist.NetTransport or something which wraps
		// it which satisfies this interface.
		s.memberlistTransportWAN = config.SerfWANConfig.MemberlistConfig.Transport.(wanfed.IngestionAwareTransport)

		// See big comment above why we are doing this.
		if serfBindPortWAN == 0 {
			serfBindPortWAN = config.SerfWANConfig.MemberlistConfig.BindPort
			if serfBindPortWAN == 0 {
				return nil, fmt.Errorf("Failed to get dynamic bind port for WAN Serf")
			}
			s.logger.Info("Serf WAN TCP bound", "port", serfBindPortWAN)
		}
	}

	// Initialize the LAN segments before the default LAN Serf so we have
	// updated port information to publish there.
	if err := s.setupSegments(config, serfBindPortWAN, segmentListeners); err != nil {
		s.Shutdown()
		return nil, fmt.Errorf("Failed to setup network segments: %v", err)
	}

	// Initialize the LAN Serf for the default network segment.
	s.serfLAN, err = s.setupSerf(config.SerfLANConfig, s.eventChLAN, serfLANSnapshot, false, serfBindPortWAN, "", s.Listener)
	if err != nil {
		s.Shutdown()
		return nil, fmt.Errorf("Failed to start LAN Serf: %v", err)
	}

	if err := s.router.AddArea(types.AreaLAN, s.serfLAN, s.connPool); err != nil {
		s.Shutdown()
		return nil, fmt.Errorf("Failed to add LAN serf route: %w", err)
	}
	go s.lanEventHandler()

	// Start the flooders after the LAN event handler is wired up.
	s.floodSegments(config)

	// Add a "static route" to the WAN Serf and hook it up to Serf events.
	if s.serfWAN != nil {
		if err := s.router.AddArea(types.AreaWAN, s.serfWAN, s.connPool); err != nil {
			s.Shutdown()
			return nil, fmt.Errorf("Failed to add WAN serf route: %v", err)
		}
		go router.HandleSerfEvents(s.logger, s.router, types.AreaWAN, s.serfWAN.ShutdownCh(), s.eventChWAN)

		// Fire up the LAN <-> WAN join flooder.
		addrFn := func(s *metadata.Server) (string, error) {
			if s.WanJoinPort == 0 {
				return "", fmt.Errorf("no wan join  port for server: %s", s.Addr.String())
			}
			addr, _, err := net.SplitHostPort(s.Addr.String())
			if err != nil {
				return "", err
			}
			return fmt.Sprintf("%s:%d", addr, s.WanJoinPort), nil
		}
		go s.Flood(addrFn, s.serfWAN)
	}

	// Start enterprise specific functionality
	if err := s.startEnterprise(); err != nil {
		s.Shutdown()
		return nil, err
	}

	reporter, err := usagemetrics.NewUsageMetricsReporter(
		new(usagemetrics.Config).
			WithStateProvider(s.fsm).
			WithLogger(s.logger).
			WithDatacenter(s.config.Datacenter).
			WithReportingInterval(s.config.MetricsReportingInterval).
			WithGetMembersFunc(func() []serf.Member {
				members, err := s.LANMembersAllSegments()
				if err != nil {
					return []serf.Member{}
				}

				return members
			}),
	)
	if err != nil {
		s.Shutdown()
		return nil, fmt.Errorf("Failed to start usage metrics reporter: %v", err)
	}
	go reporter.Run(&lib.StopChannelContext{StopCh: s.shutdownCh})

	s.grpcHandler = newGRPCHandlerFromConfig(flat, config, s)
	s.grpcLeaderForwarder = flat.LeaderForwarder
	go s.trackLeaderChanges()

	// Initialize Autopilot. This must happen before starting leadership monitoring
	// as establishing leadership could attempt to use autopilot and cause a panic.
	s.initAutopilot(config)

	// Start monitoring leadership. This must happen after Serf is set up
	// since it can fire events when leadership is obtained.
	go s.monitorLeadership()

	// Start listening for RPC requests.
	go func() {
		if err := s.grpcHandler.Run(); err != nil {
			s.logger.Error("gRPC server failed", "error", err)
		}
	}()
	go s.listen(s.Listener)

	// Start listeners for any segments with separate RPC listeners.
	for _, listener := range segmentListeners {
		go s.listen(listener)
	}

	// Start the metrics handlers.
	go s.updateMetrics()

	return s, nil
}

func newFSMFromConfig(logger hclog.Logger, gc *state.TombstoneGC, config *Config) *fsm.FSM {
	deps := fsm.Deps{Logger: logger}
	if config.RPCConfig.EnableStreaming {
		deps.NewStateStore = func() *state.Store {
			return state.NewStateStoreWithEventPublisher(gc)
		}
		return fsm.NewFromDeps(deps)
	}

	deps.NewStateStore = func() *state.Store {
		return state.NewStateStore(gc)
	}
	return fsm.NewFromDeps(deps)
}

func newGRPCHandlerFromConfig(deps Deps, config *Config, s *Server) connHandler {
	register := func(srv *grpc.Server) {
		if config.RPCConfig.EnableStreaming {
			pbsubscribe.RegisterStateChangeSubscriptionServer(srv, subscribe.NewServer(
				&subscribeBackend{srv: s, connPool: deps.GRPCConnPool},
				deps.Logger.Named("grpc-api.subscription")))
		}
		s.registerEnterpriseGRPCServices(deps, srv)
	}
<<<<<<< HEAD
	return agentgrpc.NewHandler(deps.Logger, config.RPCAddr, register)
=======

	return agentgrpc.NewHandler(config.RPCAddr, register)
>>>>>>> 997547bd
}

func (s *Server) connectCARootsMonitor(ctx context.Context) {
	for {
		ws := memdb.NewWatchSet()
		state := s.fsm.State()
		ws.Add(state.AbandonCh())
		_, cas, err := state.CARoots(ws)
		if err != nil {
			s.logger.Error("Failed to watch AutoEncrypt CARoot", "error", err)
			return
		}
		caPems := []string{}
		for _, ca := range cas {
			caPems = append(caPems, ca.RootCert)
		}
		if err := s.tlsConfigurator.UpdateAutoTLSCA(caPems); err != nil {
			s.logger.Error("Failed to update AutoEncrypt CAPems", "error", err)
		}

		if err := ws.WatchCtx(ctx); err == context.Canceled {
			s.logger.Info("shutting down Connect CA roots monitor")
			return
		}
	}
}

// setupRaft is used to setup and initialize Raft
func (s *Server) setupRaft() error {
	// If we have an unclean exit then attempt to close the Raft store.
	defer func() {
		if s.raft == nil && s.raftStore != nil {
			if err := s.raftStore.Close(); err != nil {
				s.logger.Error("failed to close Raft store", "error", err)
			}
		}
	}()

	var serverAddressProvider raft.ServerAddressProvider = nil
	if s.config.RaftConfig.ProtocolVersion >= 3 { //ServerAddressProvider needs server ids to work correctly, which is only supported in protocol version 3 or higher
		serverAddressProvider = s.serverLookup
	}

	// Create a transport layer.
	transConfig := &raft.NetworkTransportConfig{
		Stream:                s.raftLayer,
		MaxPool:               3,
		Timeout:               10 * time.Second,
		ServerAddressProvider: serverAddressProvider,
		Logger:                s.loggers.Named(logging.Raft),
	}

	trans := raft.NewNetworkTransportWithConfig(transConfig)
	s.raftTransport = trans
	s.config.RaftConfig.Logger = s.loggers.Named(logging.Raft)

	// Versions of the Raft protocol below 3 require the LocalID to match the network
	// address of the transport.
	s.config.RaftConfig.LocalID = raft.ServerID(trans.LocalAddr())
	if s.config.RaftConfig.ProtocolVersion >= 3 {
		s.config.RaftConfig.LocalID = raft.ServerID(s.config.NodeID)
	}

	// Build an all in-memory setup for dev mode, otherwise prepare a full
	// disk-based setup.
	var log raft.LogStore
	var stable raft.StableStore
	var snap raft.SnapshotStore
	if s.config.DevMode {
		store := raft.NewInmemStore()
		s.raftInmem = store
		stable = store
		log = store
		snap = raft.NewInmemSnapshotStore()
	} else {
		// Create the base raft path.
		path := filepath.Join(s.config.DataDir, raftState)
		if err := lib.EnsurePath(path, true); err != nil {
			return err
		}

		// Create the backend raft store for logs and stable storage.
		store, err := raftboltdb.NewBoltStore(filepath.Join(path, "raft.db"))
		if err != nil {
			return err
		}
		s.raftStore = store
		stable = store

		// Wrap the store in a LogCache to improve performance.
		cacheStore, err := raft.NewLogCache(raftLogCacheSize, store)
		if err != nil {
			return err
		}
		log = cacheStore

		// Create the snapshot store.
		snapshots, err := raft.NewFileSnapshotStoreWithLogger(path, snapshotsRetained, s.logger.Named("snapshot"))
		if err != nil {
			return err
		}
		snap = snapshots

		// For an existing cluster being upgraded to the new version of
		// Raft, we almost never want to run recovery based on the old
		// peers.json file. We create a peers.info file with a helpful
		// note about where peers.json went, and use that as a sentinel
		// to avoid ingesting the old one that first time (if we have to
		// create the peers.info file because it's not there, we also
		// blow away any existing peers.json file).
		peersFile := filepath.Join(path, "peers.json")
		peersInfoFile := filepath.Join(path, "peers.info")
		if _, err := os.Stat(peersInfoFile); os.IsNotExist(err) {
			if err := ioutil.WriteFile(peersInfoFile, []byte(peersInfoContent), 0755); err != nil {
				return fmt.Errorf("failed to write peers.info file: %v", err)
			}

			// Blow away the peers.json file if present, since the
			// peers.info sentinel wasn't there.
			if _, err := os.Stat(peersFile); err == nil {
				if err := os.Remove(peersFile); err != nil {
					return fmt.Errorf("failed to delete peers.json, please delete manually (see peers.info for details): %v", err)
				}
				s.logger.Info("deleted peers.json file (see peers.info for details)")
			}
		} else if _, err := os.Stat(peersFile); err == nil {
			s.logger.Info("found peers.json file, recovering Raft configuration...")

			var configuration raft.Configuration
			if s.config.RaftConfig.ProtocolVersion < 3 {
				configuration, err = raft.ReadPeersJSON(peersFile)
			} else {
				configuration, err = raft.ReadConfigJSON(peersFile)
			}
			if err != nil {
				return fmt.Errorf("recovery failed to parse peers.json: %v", err)
			}

			tmpFsm := fsm.NewFromDeps(fsm.Deps{
				Logger: s.logger,
				NewStateStore: func() *state.Store {
					return state.NewStateStore(s.tombstoneGC)
				},
			})
			if err := raft.RecoverCluster(s.config.RaftConfig, tmpFsm,
				log, stable, snap, trans, configuration); err != nil {
				return fmt.Errorf("recovery failed: %v", err)
			}

			if err := os.Remove(peersFile); err != nil {
				return fmt.Errorf("recovery failed to delete peers.json, please delete manually (see peers.info for details): %v", err)
			}
			s.logger.Info("deleted peers.json file after successful recovery")
		}
	}

	// If we are in bootstrap or dev mode and the state is clean then we can
	// bootstrap now.
	if s.config.Bootstrap || s.config.DevMode {
		hasState, err := raft.HasExistingState(log, stable, snap)
		if err != nil {
			return err
		}
		if !hasState {
			configuration := raft.Configuration{
				Servers: []raft.Server{
					{
						ID:      s.config.RaftConfig.LocalID,
						Address: trans.LocalAddr(),
					},
				},
			}
			if err := raft.BootstrapCluster(s.config.RaftConfig,
				log, stable, snap, trans, configuration); err != nil {
				return err
			}
		}
	}

	// Set up a channel for reliable leader notifications.
	raftNotifyCh := make(chan bool, 10)
	s.config.RaftConfig.NotifyCh = raftNotifyCh
	s.raftNotifyCh = raftNotifyCh

	// Setup the Raft store.
	var err error
	s.raft, err = raft.NewRaft(s.config.RaftConfig, s.fsm.ChunkingFSM(), log, stable, snap, trans)
	return err
}

// endpointFactory is a function that returns an RPC endpoint bound to the given
// server.
type factory func(s *Server) interface{}

// endpoints is a list of registered RPC endpoint factories.
var endpoints []factory

// registerEndpoint registers a new RPC endpoint factory.
func registerEndpoint(fn factory) {
	endpoints = append(endpoints, fn)
}

// setupRPC is used to setup the RPC listener
func (s *Server) setupRPC() error {
	s.rpcConnLimiter.SetConfig(connlimit.Config{
		MaxConnsPerClientIP: s.config.RPCMaxConnsPerClient,
	})

	for _, fn := range endpoints {
		s.rpcServer.Register(fn(s))
	}

	// Only register AutoEncrypt on the insecure RPC server. Insecure only
	// means that verify incoming is turned off even though it might have
	// been configured.
	s.insecureRPCServer.Register(&AutoEncrypt{srv: s})

	// Setup the AutoConfig JWT Authorizer
	var authz AutoConfigAuthorizer
	if s.config.AutoConfigAuthzEnabled {
		// create the auto config authorizer from the JWT authmethod
		validator, err := ssoauth.NewValidator(s.logger, &s.config.AutoConfigAuthzAuthMethod)
		if err != nil {
			return fmt.Errorf("Failed to initialize JWT Auto Config Authorizer: %w", err)
		}

		authz = &jwtAuthorizer{
			validator:       validator,
			allowReuse:      s.config.AutoConfigAuthzAllowReuse,
			claimAssertions: s.config.AutoConfigAuthzClaimAssertions,
		}
	} else {
		// This authorizer always returns that the endpoint is disabled
		authz = &disabledAuthorizer{}
	}
	// now register with the insecure RPC server
	s.insecureRPCServer.Register(NewAutoConfig(s.config, s.tlsConfigurator, autoConfigBackend{Server: s}, authz))

	ln, err := net.ListenTCP("tcp", s.config.RPCAddr)
	if err != nil {
		return err
	}
	s.Listener = ln

	if s.config.NotifyListen != nil {
		s.config.NotifyListen()
	}
	// todo(fs): we should probably guard this
	if s.config.RPCAdvertise == nil {
		s.config.RPCAdvertise = ln.Addr().(*net.TCPAddr)
	}

	// Verify that we have a usable advertise address
	if s.config.RPCAdvertise.IP.IsUnspecified() {
		ln.Close()
		return fmt.Errorf("RPC advertise address is not advertisable: %v", s.config.RPCAdvertise)
	}

	// TODO (hans) switch NewRaftLayer to tlsConfigurator

	// Provide a DC specific wrapper. Raft replication is only
	// ever done in the same datacenter, so we can provide it as a constant.
	wrapper := tlsutil.SpecificDC(s.config.Datacenter, s.tlsConfigurator.OutgoingRPCWrapper())

	// Define a callback for determining whether to wrap a connection with TLS
	tlsFunc := func(address raft.ServerAddress) bool {
		// raft only talks to its own datacenter
		return s.tlsConfigurator.UseTLS(s.config.Datacenter)
	}
	s.raftLayer = NewRaftLayer(s.config.RPCSrcAddr, s.config.RPCAdvertise, wrapper, tlsFunc)
	return nil
}

// Shutdown is used to shutdown the server
func (s *Server) Shutdown() error {
	s.logger.Info("shutting down server")
	s.shutdownLock.Lock()
	defer s.shutdownLock.Unlock()

	if s.shutdown {
		return nil
	}

	s.shutdown = true
	close(s.shutdownCh)

	// ensure that any leader routines still running get canceled
	if s.leaderRoutineManager != nil {
		s.leaderRoutineManager.StopAll()
	}

	if s.serfLAN != nil {
		s.serfLAN.Shutdown()
	}

	for _, segment := range s.segmentLAN {
		segment.Shutdown()
	}

	if s.serfWAN != nil {
		s.serfWAN.Shutdown()
		if err := s.router.RemoveArea(types.AreaWAN); err != nil {
			s.logger.Warn("error removing WAN area", "error", err)
		}
	}
	s.router.Shutdown()

	if s.raft != nil {
		s.raftTransport.Close()
		s.raftLayer.Close()
		future := s.raft.Shutdown()
		if err := future.Error(); err != nil {
			s.logger.Warn("error shutting down raft", "error", err)
		}
		if s.raftStore != nil {
			s.raftStore.Close()
		}
	}

	if s.Listener != nil {
		s.Listener.Close()
	}

	if s.grpcHandler != nil {
		if err := s.grpcHandler.Shutdown(); err != nil {
			s.logger.Warn("failed to stop gRPC server", "error", err)
		}
	}

	// Close the connection pool
	if s.connPool != nil {
		s.connPool.Shutdown()
	}

	if s.acls != nil {
		s.acls.Close()
	}

	if s.fsm != nil {
		s.fsm.State().Abandon()
	}

	return nil
}

// Leave is used to prepare for a graceful shutdown of the server
func (s *Server) Leave() error {
	s.logger.Info("server starting leave")

	// Check the number of known peers
	numPeers, err := s.autopilot.NumVoters()
	if err != nil {
		s.logger.Error("failed to check raft peers", "error", err)
		return err
	}

	addr := s.raftTransport.LocalAddr()

	// If we are the current leader, and we have any other peers (cluster has multiple
	// servers), we should do a RemoveServer/RemovePeer to safely reduce the quorum size.
	// If we are not the leader, then we should issue our leave intention and wait to be
	// removed for some reasonable period of time.
	isLeader := s.IsLeader()
	if isLeader && numPeers > 1 {
		if err := s.autopilot.RemoveServer(raft.ServerID(s.config.NodeID)); err != nil {
			s.logger.Error("failed to remove ourself as a Raft peer", "error", err)
		}
	}

	// Leave the WAN pool
	if s.serfWAN != nil {
		if err := s.serfWAN.Leave(); err != nil {
			s.logger.Error("failed to leave WAN Serf cluster", "error", err)
		}
	}

	// Leave the LAN pool
	if s.serfLAN != nil {
		if err := s.serfLAN.Leave(); err != nil {
			s.logger.Error("failed to leave LAN Serf cluster", "error", err)
		}
	}

	// Leave everything enterprise related as well
	s.handleEnterpriseLeave()

	// Start refusing RPCs now that we've left the LAN pool. It's important
	// to do this *after* we've left the LAN pool so that clients will know
	// to shift onto another server if they perform a retry. We also wake up
	// all queries in the RPC retry state.
	s.logger.Info("Waiting to drain RPC traffic", "drain_time", s.config.LeaveDrainTime)
	close(s.leaveCh)
	time.Sleep(s.config.LeaveDrainTime)

	// If we were not leader, wait to be safely removed from the cluster. We
	// must wait to allow the raft replication to take place, otherwise an
	// immediate shutdown could cause a loss of quorum.
	if !isLeader {
		left := false
		limit := time.Now().Add(raftRemoveGracePeriod)
		for !left && time.Now().Before(limit) {
			// Sleep a while before we check.
			time.Sleep(50 * time.Millisecond)

			// Get the latest configuration.
			future := s.raft.GetConfiguration()
			if err := future.Error(); err != nil {
				s.logger.Error("failed to get raft configuration", "error", err)
				break
			}

			// See if we are no longer included.
			left = true
			for _, server := range future.Configuration().Servers {
				if server.Address == addr {
					left = false
					break
				}
			}
		}

		// TODO (slackpad) With the old Raft library we used to force the
		// peers set to empty when a graceful leave occurred. This would
		// keep voting spam down if the server was restarted, but it was
		// dangerous because the peers was inconsistent with the logs and
		// snapshots, so it wasn't really safe in all cases for the server
		// to become leader. This is now safe, but the log spam is noisy.
		// The next new version of the library will have a "you are not a
		// peer stop it" behavior that should address this. We will have
		// to evaluate during the RC period if this interim situation is
		// not too confusing for operators.

		// TODO (slackpad) When we take a later new version of the Raft
		// library it won't try to complete replication, so this peer
		// may not realize that it has been removed. Need to revisit this
		// and the warning here.
		if !left {
			s.logger.Warn("failed to leave raft configuration gracefully, timeout")
		}
	}

	return nil
}

// JoinLAN is used to have Consul join the inner-DC pool
// The target address should be another node inside the DC
// listening on the Serf LAN address
func (s *Server) JoinLAN(addrs []string) (int, error) {
	return s.serfLAN.Join(addrs, true)
}

// JoinWAN is used to have Consul join the cross-WAN Consul ring
// The target address should be another node listening on the
// Serf WAN address
func (s *Server) JoinWAN(addrs []string) (int, error) {
	if s.serfWAN == nil {
		return 0, ErrWANFederationDisabled
	}
	return s.serfWAN.Join(addrs, true)
}

// PrimaryMeshGatewayAddressesReadyCh returns a channel that will be closed
// when federation state replication ships back at least one primary mesh
// gateway (not via fallback config).
func (s *Server) PrimaryMeshGatewayAddressesReadyCh() <-chan struct{} {
	if s.gatewayLocator == nil {
		return nil
	}
	return s.gatewayLocator.PrimaryMeshGatewayAddressesReadyCh()
}

// PickRandomMeshGatewaySuitableForDialing is a convenience function used for writing tests.
func (s *Server) PickRandomMeshGatewaySuitableForDialing(dc string) string {
	if s.gatewayLocator == nil {
		return ""
	}
	return s.gatewayLocator.PickGateway(dc)
}

// RefreshPrimaryGatewayFallbackAddresses is used to update the list of current
// fallback addresses for locating mesh gateways in the primary datacenter.
func (s *Server) RefreshPrimaryGatewayFallbackAddresses(addrs []string) {
	if s.gatewayLocator != nil {
		s.gatewayLocator.RefreshPrimaryGatewayFallbackAddresses(addrs)
	}
}

// PrimaryGatewayFallbackAddresses returns the current set of discovered
// fallback addresses for the mesh gateways in the primary datacenter.
func (s *Server) PrimaryGatewayFallbackAddresses() []string {
	if s.gatewayLocator == nil {
		return nil
	}
	return s.gatewayLocator.PrimaryGatewayFallbackAddresses()
}

// LocalMember is used to return the local node
func (s *Server) LocalMember() serf.Member {
	return s.serfLAN.LocalMember()
}

// LANMembers is used to return the members of the LAN cluster
func (s *Server) LANMembers() []serf.Member {
	return s.serfLAN.Members()
}

// WANMembers is used to return the members of the WAN cluster
func (s *Server) WANMembers() []serf.Member {
	if s.serfWAN == nil {
		return nil
	}
	return s.serfWAN.Members()
}

// RemoveFailedNode is used to remove a failed node from the cluster
func (s *Server) RemoveFailedNode(node string, prune bool) error {
	var removeFn func(*serf.Serf, string) error
	if prune {
		removeFn = (*serf.Serf).RemoveFailedNodePrune
	} else {
		removeFn = (*serf.Serf).RemoveFailedNode
	}

	if err := removeFn(s.serfLAN, node); err != nil {
		return err
	}

	wanNode := node

	// The Serf WAN pool stores members as node.datacenter
	// so the dc is appended if not present
	if !strings.HasSuffix(node, "."+s.config.Datacenter) {
		wanNode = node + "." + s.config.Datacenter
	}
	if s.serfWAN != nil {
		if err := removeFn(s.serfWAN, wanNode); err != nil {
			return err
		}
	}

	return s.removeFailedNodeEnterprise(removeFn, node, wanNode)
}

// IsLeader checks if this server is the cluster leader
func (s *Server) IsLeader() bool {
	return s.raft.State() == raft.Leader
}

// LeaderLastContact returns the time of last contact by a leader.
// This only makes sense if we are currently a follower.
func (s *Server) LeaderLastContact() time.Time {
	return s.raft.LastContact()
}

// KeyManagerLAN returns the LAN Serf keyring manager
func (s *Server) KeyManagerLAN() *serf.KeyManager {
	return s.serfLAN.KeyManager()
}

// KeyManagerWAN returns the WAN Serf keyring manager
func (s *Server) KeyManagerWAN() *serf.KeyManager {
	return s.serfWAN.KeyManager()
}

// LANSegments returns a map of LAN segments by name
func (s *Server) LANSegments() map[string]*serf.Serf {
	segments := make(map[string]*serf.Serf, len(s.segmentLAN)+1)
	segments[""] = s.serfLAN
	for name, segment := range s.segmentLAN {
		segments[name] = segment
	}

	return segments
}

// inmemCodec is used to do an RPC call without going over a network
type inmemCodec struct {
	method string
	args   interface{}
	reply  interface{}
	err    error
}

func (i *inmemCodec) ReadRequestHeader(req *rpc.Request) error {
	req.ServiceMethod = i.method
	return nil
}

func (i *inmemCodec) ReadRequestBody(args interface{}) error {
	sourceValue := reflect.Indirect(reflect.Indirect(reflect.ValueOf(i.args)))
	dst := reflect.Indirect(reflect.Indirect(reflect.ValueOf(args)))
	dst.Set(sourceValue)
	return nil
}

func (i *inmemCodec) WriteResponse(resp *rpc.Response, reply interface{}) error {
	if resp.Error != "" {
		i.err = errors.New(resp.Error)
		return nil
	}
	sourceValue := reflect.Indirect(reflect.Indirect(reflect.ValueOf(reply)))
	dst := reflect.Indirect(reflect.Indirect(reflect.ValueOf(i.reply)))
	dst.Set(sourceValue)
	return nil
}

func (i *inmemCodec) Close() error {
	return nil
}

// RPC is used to make a local RPC call
func (s *Server) RPC(method string, args interface{}, reply interface{}) error {
	codec := &inmemCodec{
		method: method,
		args:   args,
		reply:  reply,
	}

	// Enforce the RPC limit.
	//
	// "client" metric path because the internal client API is calling to the
	// internal server API. It's odd that the same request directed to a server is
	// recorded differently. On the other hand this possibly masks the different
	// between regular client requests that traverse the network and these which
	// don't (unless forwarded). This still seems most reasonable.
	metrics.IncrCounter([]string{"client", "rpc"}, 1)
	if !s.rpcLimiter.Load().(*rate.Limiter).Allow() {
		metrics.IncrCounter([]string{"client", "rpc", "exceeded"}, 1)
		return structs.ErrRPCRateExceeded
	}
	if err := s.rpcServer.ServeRequest(codec); err != nil {
		return err
	}
	return codec.err
}

// SnapshotRPC dispatches the given snapshot request, reading from the streaming
// input and writing to the streaming output depending on the operation.
func (s *Server) SnapshotRPC(args *structs.SnapshotRequest, in io.Reader, out io.Writer,
	replyFn structs.SnapshotReplyFn) error {

	// Enforce the RPC limit.
	//
	// "client" metric path because the internal client API is calling to the
	// internal server API. It's odd that the same request directed to a server is
	// recorded differently. On the other hand this possibly masks the different
	// between regular client requests that traverse the network and these which
	// don't (unless forwarded). This still seems most reasonable.
	metrics.IncrCounter([]string{"client", "rpc"}, 1)
	if !s.rpcLimiter.Load().(*rate.Limiter).Allow() {
		metrics.IncrCounter([]string{"client", "rpc", "exceeded"}, 1)
		return structs.ErrRPCRateExceeded
	}

	// Perform the operation.
	var reply structs.SnapshotResponse
	snap, err := s.dispatchSnapshotRequest(args, in, &reply)
	if err != nil {
		return err
	}
	defer func() {
		if err := snap.Close(); err != nil {
			s.logger.Error("Failed to close snapshot", "error", err)
		}
	}()

	// Let the caller peek at the reply.
	if replyFn != nil {
		if err := replyFn(&reply); err != nil {
			return nil
		}
	}

	// Stream the snapshot.
	if out != nil {
		if _, err := io.Copy(out, snap); err != nil {
			return fmt.Errorf("failed to stream snapshot: %v", err)
		}
	}
	return nil
}

// RegisterEndpoint is used to substitute an endpoint for testing.
func (s *Server) RegisterEndpoint(name string, handler interface{}) error {
	s.logger.Warn("endpoint injected; this should only be used for testing")
	return s.rpcServer.RegisterName(name, handler)
}

func (s *Server) FSM() *fsm.FSM {
	return s.fsm
}

// Stats is used to return statistics for debugging and insight
// for various sub-systems
func (s *Server) Stats() map[string]map[string]string {
	toString := func(v uint64) string {
		return strconv.FormatUint(v, 10)
	}
	numKnownDCs := len(s.router.GetDatacenters())
	stats := map[string]map[string]string{
		"consul": {
			"server":            "true",
			"leader":            fmt.Sprintf("%v", s.IsLeader()),
			"leader_addr":       string(s.raft.Leader()),
			"bootstrap":         fmt.Sprintf("%v", s.config.Bootstrap),
			"known_datacenters": toString(uint64(numKnownDCs)),
		},
		"raft":     s.raft.Stats(),
		"serf_lan": s.serfLAN.Stats(),
		"runtime":  runtimeStats(),
	}

	if s.config.ACLsEnabled {
		if s.UseLegacyACLs() {
			stats["consul"]["acl"] = "legacy"
		} else {
			stats["consul"]["acl"] = "enabled"
		}
	} else {
		stats["consul"]["acl"] = "disabled"
	}

	if s.serfWAN != nil {
		stats["serf_wan"] = s.serfWAN.Stats()
	}

	return stats
}

// GetLANCoordinate returns the coordinate of the server in the LAN gossip pool.
func (s *Server) GetLANCoordinate() (lib.CoordinateSet, error) {
	lan, err := s.serfLAN.GetCoordinate()
	if err != nil {
		return nil, err
	}

	cs := lib.CoordinateSet{"": lan}
	for name, segment := range s.segmentLAN {
		c, err := segment.GetCoordinate()
		if err != nil {
			return nil, err
		}
		cs[name] = c
	}
	return cs, nil
}

// ReloadConfig is used to have the Server do an online reload of
// relevant configuration information
func (s *Server) ReloadConfig(config ReloadableConfig) error {
	// Reload raft config first before updating any other state since it could
	// error if the new config is invalid.
	raftCfg := computeRaftReloadableConfig(config)
	if err := s.raft.ReloadConfig(raftCfg); err != nil {
		return err
	}

	s.rpcLimiter.Store(rate.NewLimiter(config.RPCRateLimit, config.RPCMaxBurst))
	s.rpcConnLimiter.SetConfig(connlimit.Config{
		MaxConnsPerClientIP: config.RPCMaxConnsPerClient,
	})

	if s.IsLeader() {
		// only bootstrap the config entries if we are the leader
		// this will error if we lose leadership while bootstrapping here.
		return s.bootstrapConfigEntries(config.ConfigEntryBootstrap)
	}

	return nil
}

// computeRaftReloadableConfig works out the correct reloadable config for raft.
// We reload raft even if nothing has changed since it's cheap and simpler than
// trying to work out if it's different from the current raft config. This
// function is separate to make it cheap to table test thoroughly without a full
// raft instance.
func computeRaftReloadableConfig(config ReloadableConfig) raft.ReloadableConfig {
	// We use the raw defaults _not_ the current values so that you can reload
	// back to a zero value having previously started Consul with a custom value
	// for one of these fields.
	defaultConf := DefaultConfig()
	raftCfg := raft.ReloadableConfig{
		TrailingLogs:      defaultConf.RaftConfig.TrailingLogs,
		SnapshotInterval:  defaultConf.RaftConfig.SnapshotInterval,
		SnapshotThreshold: defaultConf.RaftConfig.SnapshotThreshold,
	}
	if config.RaftSnapshotThreshold != 0 {
		raftCfg.SnapshotThreshold = uint64(config.RaftSnapshotThreshold)
	}
	if config.RaftSnapshotInterval != 0 {
		raftCfg.SnapshotInterval = config.RaftSnapshotInterval
	}
	if config.RaftTrailingLogs != 0 {
		raftCfg.TrailingLogs = uint64(config.RaftTrailingLogs)
	}
	return raftCfg
}

// Atomically sets a readiness state flag when leadership is obtained, to indicate that server is past its barrier write
func (s *Server) setConsistentReadReady() {
	atomic.StoreInt32(&s.readyForConsistentReads, 1)
}

// Atomically reset readiness state flag on leadership revoke
func (s *Server) resetConsistentReadReady() {
	atomic.StoreInt32(&s.readyForConsistentReads, 0)
}

// Returns true if this server is ready to serve consistent reads
func (s *Server) isReadyForConsistentReads() bool {
	return atomic.LoadInt32(&s.readyForConsistentReads) == 1
}

// trackLeaderChanges registers an Observer with raft in order to receive updates
// about leader changes, in order to keep the grpc resolver up to date for leader forwarding.
func (s *Server) trackLeaderChanges() {
	obsCh := make(chan raft.Observation, 16)
	observer := raft.NewObserver(obsCh, false, func(o *raft.Observation) bool {
		_, ok := o.Data.(raft.LeaderObservation)
		return ok
	})
	s.raft.RegisterObserver(observer)

	for {
		select {
		case obs := <-obsCh:
			leaderObs, ok := obs.Data.(raft.LeaderObservation)
			if !ok {
				s.logger.Debug("got unknown observation type from raft", "type", reflect.TypeOf(obs.Data))
				continue
			}

			s.grpcLeaderForwarder.UpdateLeaderAddr(string(leaderObs.Leader))
		case <-s.shutdownCh:
			s.raft.DeregisterObserver(observer)
			return
		}
	}
}

// peersInfoContent is used to help operators understand what happened to the
// peers.json file. This is written to a file called peers.info in the same
// location.
const peersInfoContent = `
As of Consul 0.7.0, the peers.json file is only used for recovery
after an outage. The format of this file depends on what the server has
configured for its Raft protocol version. Please see the agent configuration
page at https://www.consul.io/docs/agent/options.html#_raft_protocol for more
details about this parameter.

For Raft protocol version 2 and earlier, this should be formatted as a JSON
array containing the address and port of each Consul server in the cluster, like
this:

[
  "10.1.0.1:8300",
  "10.1.0.2:8300",
  "10.1.0.3:8300"
]

For Raft protocol version 3 and later, this should be formatted as a JSON
array containing the node ID, address:port, and suffrage information of each
Consul server in the cluster, like this:

[
  {
    "id": "adf4238a-882b-9ddc-4a9d-5b6758e4159e",
    "address": "10.1.0.1:8300",
    "non_voter": false
  },
  {
    "id": "8b6dda82-3103-11e7-93ae-92361f002671",
    "address": "10.1.0.2:8300",
    "non_voter": false
  },
  {
    "id": "97e17742-3103-11e7-93ae-92361f002671",
    "address": "10.1.0.3:8300",
    "non_voter": false
  }
]

The "id" field is the node ID of the server. This can be found in the logs when
the server starts up, or in the "node-id" file inside the server's data
directory.

The "address" field is the address and port of the server.

The "non_voter" field controls whether the server is a non-voter, which is used
in some advanced Autopilot configurations, please see
https://www.consul.io/docs/guides/autopilot.html for more information. If
"non_voter" is omitted it will default to false, which is typical for most
clusters.

Under normal operation, the peers.json file will not be present.

When Consul starts for the first time, it will create this peers.info file and
delete any existing peers.json file so that recovery doesn't occur on the first
startup.

Once this peers.info file is present, any peers.json file will be ingested at
startup, and will set the Raft peer configuration manually to recover from an
outage. It's crucial that all servers in the cluster are shut down before
creating the peers.json file, and that all servers receive the same
configuration. Once the peers.json file is successfully ingested and applied, it
will be deleted.

Please see https://www.consul.io/docs/guides/outage.html for more information.
`<|MERGE_RESOLUTION|>--- conflicted
+++ resolved
@@ -627,12 +627,8 @@
 		}
 		s.registerEnterpriseGRPCServices(deps, srv)
 	}
-<<<<<<< HEAD
+
 	return agentgrpc.NewHandler(deps.Logger, config.RPCAddr, register)
-=======
-
-	return agentgrpc.NewHandler(config.RPCAddr, register)
->>>>>>> 997547bd
 }
 
 func (s *Server) connectCARootsMonitor(ctx context.Context) {
